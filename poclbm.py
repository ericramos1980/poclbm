--- conflicted
+++ resolved
@@ -1,11 +1,6 @@
-<<<<<<< HEAD
-#!/usr/bin/python
-from Switch import Switch
-=======
 #!/usr/bin/env python
 
-from BitcoinMiner import *
->>>>>>> 4b547bc8
+from Switch import Switch
 from optparse import OptionGroup, OptionParser
 from time import sleep
 from util import if_else, tokenize
